#!/usr/bin/env python

import os
import pickle
import sys
import time
from copy import deepcopy
from typing import Any, Callable, Dict, List, Optional, Tuple, Union

import gpytorch
import numpy as np
import torch
from botorch.acquisition import (
    ExpectedImprovement,
    UpperConfidenceBound,
    qExpectedImprovement,
    qNoisyExpectedImprovement,
    qUpperConfidenceBound,
)
from botorch.fit import fit_gpytorch_model
from botorch.models import MixedSingleTaskGP, SingleTaskGP

from gpytorch.mlls import ExactMarginalLogLikelihood
from olympus import ParameterVector
from olympus.campaigns import ParameterSpace

from atlas import Logger
<<<<<<< HEAD
from atlas.acquisition.acqfs import (
=======
from atlas.acquisition_functions.acqfs import (
>>>>>>> 1e751157
    FeasibilityAwareEI,
    FeasibilityAwareGeneral,
    FeasibilityAwareLCB,
    FeasibilityAwareQEI,
    FeasibilityAwareUCB,
    FeasibilityAwareVarainceBased,
    LowerConfidenceBound,
    VarianceBased,
    create_available_options,
)
<<<<<<< HEAD
# from atlas.acquisition_optimizers.ac import (
#     GeneticOptimizer,
#     GradientOptimizer,
# )
from atlas.optimizers.base import BasePlanner
from atlas.optimizers.gps import (
=======
from atlas.acquisition_optimizers import (
    GeneticOptimizer,
    GradientOptimizer,
)
from atlas.base.base import BasePlanner
from atlas.gps.gps import (
>>>>>>> 1e751157
    CategoricalSingleTaskGP,
    ClassificationGPMatern,
)
from atlas.params.params import Parameters
from atlas.utils.planner_utils import (
    cat_param_to_feat,
    forward_normalize,
    forward_standardize,
    get_cat_dims,
    get_fixed_features_list,
    infer_problem_type,
    propose_randomly,
    reverse_normalize,
    reverse_standardize,
)


class BoTorchPlanner(BasePlanner):
    """Wrapper for GP-based Bayesiam optimization with BoTorch
    Args:
            goal (str): the optimization goal, "maximize" or "minimize"
            feas_strategy (str): feasibility acqusition function name
            feas_param (float): feasibilty parameter
            batch_size (int): number of samples to measure per batch (will be fixed at 1 for now)
            random_seed (int): the random seed to use
            num_initial_design (int): number of points to sample using the initial
                    design strategy
            init_design_strategy (str): the inital design strategy, "random" or "sobol"
            vgp_iters (int): number of training iterations for the variational GP
            vgp_lr (float): learning rate for the variational optimization procedure
            max_jitter (float):
            cla_threshold (float): classification threshold for the predictions of the
                    feasibilty surrogate
            known_constraints (callable): callable which takes parameters and returns boolean
                    corresponding to the feaibility of that experiment (True-->feasible, False-->infeasible)
            general_parameters (list): list of parameter indices for which we average the objective
                    function over
            is_moo (bool): whether or not we have a multiobjective optimization problem
    """

    def __init__(
        self,
        goal: str,
        feas_strategy: Optional[str] = "naive-0",
        feas_param: Optional[float] = 0.2,
        use_min_filter: bool = True,
        batch_size: int = 1,
        batched_strategy: str = "sequential",  # sequential or greedy
        random_seed: Optional[int] = None,
        use_descriptors: bool = False,
        num_init_design: int = 5,
        init_design_strategy: str = "random",
        acquisition_type: str = "ei",  # qei, ei, ucb, variance, general
        acquisition_optimizer_kind: str = "gradient",  # gradient, genetic
        vgp_iters: int = 2000,
        vgp_lr: float = 0.1,
        max_jitter: float = 1e-1,
        cla_threshold: float = 0.5,
        known_constraints: Optional[List[Callable]] = None,
        compositional_params: Optional[List[int]] = None,
        permutation_params: Optional[List[int]] = None,
        general_parameters: Optional[List[int]] = None,
        is_moo: bool = False,
        value_space: Optional[ParameterSpace] = None,
        scalarizer_kind: Optional[str] = "Hypervolume",
        moo_params: Dict[str, Union[str, float, int, bool, List]] = {},
        goals: Optional[List[str]] = None,
        golem_config: Optional[Dict[str, Any]] = None,
        **kwargs: Any,
    ):
        local_args = {
            key: val for key, val in locals().items() if key != "self"
        }
        super().__init__(**local_args)

        # check that we are using the 'general' parameter acquisition
        if self.general_parameters is not None:
            if not self.acquisition_type == 'general':
                msg = f'Acquisition type {self.acquisition_type} requested, but general parameters specified. Overriding to "general"...'
                Logger.log(msg, 'WARNING')

                self.acquisition_type = 'general'

    def build_train_regression_gp(
        self, train_x: torch.Tensor, train_y: torch.Tensor
    ) -> gpytorch.models.ExactGP:
        """Build the regression GP model and likelihood"""
        # infer the model based on the parameter types
        if self.problem_type in [
            "fully_continuous",
            "fully_discrete",
            "mixed_disc_cont",
        ]:
            model = SingleTaskGP(train_x, train_y)
        elif self.problem_type == "fully_categorical":
            if self.has_descriptors:
                # we have some descriptors, use the Matern kernel
                model = SingleTaskGP(train_x, train_y)
            else:
                # if we have no descriptors, use a Categorical kernel
                # based on the HammingDistance
                model = CategoricalSingleTaskGP(train_x, train_y)
        elif "mixed_cat_" in self.problem_type:
            if self.has_descriptors:
                # we have some descriptors, use the Matern kernel
                model = SingleTaskGP(train_x, train_y)
            else:
                cat_dims = get_cat_dims(self.param_space)
                model = MixedSingleTaskGP(train_x, train_y, cat_dims=cat_dims)

        else:
            raise NotImplementedError

        mll = ExactMarginalLogLikelihood(model.likelihood, model)
        # fit the GP
        start_time = time.time()
        with gpytorch.settings.cholesky_jitter(self.max_jitter):
            fit_gpytorch_model(mll)
        gp_train_time = time.time() - start_time
        Logger.log(
            f"Regression surrogate GP trained in {round(gp_train_time,3)} sec",
            "INFO",
        )

        return model

    def _ask(self) -> List[ParameterVector]:
        """query the planner for a batch of new parameter points to measure"""
        # if we have all nan values, just continue with initial design
        if np.logical_or(
            len(self._values) < self.num_init_design,
            np.all(np.isnan(self._values)),
        ):
            return_params = self.initial_design()

        else:
            # timings dictionary for analysis
            self.timings_dict = {}

            # use GP surrogate to propose the samples
            # get the scaled parameters and values for both the regression and classification data
            (
                self.train_x_scaled_cla,
                self.train_y_scaled_cla,
                self.train_x_scaled_reg,
                self.train_y_scaled_reg,
            ) = self.build_train_data()

            use_p_feas_only = False
            # check to see if we are using the naive approaches
            if "naive-" in self.feas_strategy:
                infeas_ix = torch.where(self.train_y_scaled_cla == 1.0)[0]
                feas_ix = torch.where(self.train_y_scaled_cla == 0.0)[0]
                # checking if we have at least one objective function measurement
                #  and at least one infeasible point (i.e. at least one point to replace)
                if np.logical_and(
                    self.train_y_scaled_reg.size(0) >= 1,
                    infeas_ix.shape[0] >= 1,
                ):
                    if self.feas_strategy == "naive-replace":
                        # NOTE: check to see if we have a trained regression surrogate model
                        # if not, wait for the following iteration to make replacements
                        if hasattr(self, "reg_model"):
                            # if we have a trained regression model, go ahead and make replacement
                            new_train_y_scaled_reg = deepcopy(
                                self.train_y_scaled_cla
                            ).double()

                            input = self.train_x_scaled_cla[infeas_ix].double()

                            posterior = self.reg_model.posterior(X=input)
                            pred_mu = posterior.mean.detach()

                            new_train_y_scaled_reg[
                                infeas_ix
                            ] = pred_mu.squeeze(-1)
                            new_train_y_scaled_reg[
                                feas_ix
                            ] = self.train_y_scaled_reg.squeeze(-1)

                            self.train_x_scaled_reg = deepcopy(
                                self.train_x_scaled_cla
                            ).double()
                            self.train_y_scaled_reg = (
                                new_train_y_scaled_reg.view(
                                    self.train_y_scaled_cla.size(0), 1
                                ).double()
                            )

                        else:
                            use_p_feas_only = True

                    elif self.feas_strategy == "naive-0":
                        new_train_y_scaled_reg = deepcopy(
                            self.train_y_scaled_cla
                        ).double()

                        worst_obj = torch.amax(
                            self.train_y_scaled_reg[
                                ~self.train_y_scaled_reg.isnan()
                            ]
                        )

                        to_replace = torch.ones(infeas_ix.size()) * worst_obj

                        new_train_y_scaled_reg[infeas_ix] = to_replace.double()
                        new_train_y_scaled_reg[
                            feas_ix
                        ] = self.train_y_scaled_reg.squeeze()

                        self.train_x_scaled_reg = (
                            self.train_x_scaled_cla.double()
                        )
                        self.train_y_scaled_reg = new_train_y_scaled_reg.view(
                            self.train_y_scaled_cla.size(0), 1
                        )

                    else:
                        raise NotImplementedError
                else:
                    # if we are not able to use the naive strategies, propose randomly
                    # do nothing at all and use the feasibilty surrogate as the acquisition
                    use_p_feas_only = True

            # builds and fits the regression surrogate model
            self.reg_model = self.build_train_regression_gp(
                self.train_x_scaled_reg, self.train_y_scaled_reg
            )

            if (
                not "naive-" in self.feas_strategy
                and torch.sum(self.train_y_scaled_cla).item() != 0.0
            ):
                # build and train the classification surrogate model
                (
                    self.cla_model,
                    self.cla_likelihood,
                ) = self.build_train_classification_gp(
                    self.train_x_scaled_cla, self.train_y_scaled_cla
                )

                self.cla_model.eval()
                self.cla_likelihood.eval()

                use_reg_only = False

                # estimate the max and min of the cla surrogate
                (
                    self.cla_surr_min_,
                    self.cla_surr_max_,
                ) = self.get_cla_surr_min_max(num_samples=5000)
                self.fca_cutoff = (
                    self.cla_surr_max_ - self.cla_surr_min_
                ) * self.feas_param + self.cla_surr_min_

            else:
                use_reg_only = True
                self.cla_model, self.cla_likelihood = None, None
                self.cla_surr_min_, self.cla_surr_max_ = None, None

            # get the incumbent point
            f_best_argmin = torch.argmin(self.train_y_scaled_reg)

            f_best_scaled = self.train_y_scaled_reg[f_best_argmin][0].float()

            # compute the ratio of infeasible to total points
            infeas_ratio = (
                torch.sum(self.train_y_scaled_cla)
                / self.train_x_scaled_cla.size(0)
            ).item()
            # get the approximate max and min of the acquisition function without the feasibility contribution
            acqf_min_max = self.get_aqcf_min_max(self.reg_model, f_best_scaled)

            if self.acquisition_type == "ei":
                if (
                    self.batch_size > 1
                    and self.batched_strategy == "sequential"
                ):
                    Logger.log(
                        'Cannot use "sequential" batched strategy with EI acquisition function',
                        "FATAL",
                    )
                self.acqf = FeasibilityAwareEI(
                    self.reg_model,
                    self.cla_model,
                    self.cla_likelihood,
                    self.param_space,
                    f_best_scaled,
                    self.feas_strategy,
                    self.feas_param,
                    infeas_ratio,
                    acqf_min_max,
                    use_min_filter=self.use_min_filter,
                    use_reg_only=use_reg_only,
                )

            elif self.acquisition_type == "qei":
                if not self.batch_size > 1:
                    Logger.log(
                        "QEI acquisition function can only be used if batch size > 1",
                        "FATAL",
                    )

                self.acqf = FeasibilityAwareQEI(
                    self.reg_model,
                    self.cla_model,
                    self.cla_likelihood,
                    self.param_space,
                    f_best_scaled,
                    self.feas_strategy,
                    self.feas_param,
                    infeas_ratio,
                    acqf_min_max,
                    use_min_filter=self.use_min_filter,
                    use_reg_only=use_reg_only,
                )

            elif self.acquisition_type == "ucb":
                self.acqf = FeasibilityAwareUCB(
                    self.reg_model,
                    self.cla_model,
                    self.cla_likelihood,
                    self.param_space,
                    f_best_scaled,
                    self.feas_strategy,
                    self.feas_param,
                    infeas_ratio,
                    acqf_min_max,
                    use_reg_only=use_reg_only,
                    # beta=torch.tensor([0.2]).repeat(self.batch_size),
                    beta=torch.tensor([1.0]).repeat(self.batch_size),
                    use_min_filter=self.use_min_filter,
                )

            elif self.acquisition_type == "lcb":
                self.acqf = FeasibilityAwareLCB(
                    self.reg_model,
                    self.cla_model,
                    self.cla_likelihood,
                    self.param_space,
                    f_best_scaled,
                    self.feas_strategy,
                    self.feas_param,
                    infeas_ratio,
                    acqf_min_max,
                    use_reg_only=use_reg_only,
                    # beta=torch.tensor([0.2]).repeat(self.batch_size),
                    beta=torch.tensor([1.0]).repeat(self.batch_size),
                    use_min_filter=self.use_min_filter,
                )

            elif self.acquisition_type == "variance":
                self.acqf = FeasibilityAwareVarainceBased(
                    self.reg_model,
                    self.cla_model,
                    self.cla_likelihood,
                    self.param_space,
                    f_best_scaled,
                    self.feas_strategy,
                    self.feas_param,
                    infeas_ratio,
                    acqf_min_max,
                    use_min_filter=self.use_min_filter,
                    use_reg_only=use_reg_only,
                )

            elif self.acquisition_type == "general":
                self.acqf = FeasibilityAwareGeneral(
                    self.reg_model,
                    self.cla_model,
                    self.cla_likelihood,
                    self.params_obj,
                    # self.general_parameters,
                    self.param_space,
                    f_best_scaled,
                    self.feas_strategy,
                    self.feas_param,
                    infeas_ratio,
                    acqf_min_max,
                    use_min_filter=self.use_min_filter,
                    use_reg_only=use_reg_only,
                )

            else:
                msg = f"Acquisition function type {self.acquisition_type} not understood!"
                Logger.log(msg, "FATAL")

            if self.acquisition_optimizer_kind == "gradient":
                acquisition_optimizer = GradientOptimizer(
                    self.params_obj,
                    self.acquisition_type,
                    self.acqf,
                    self.known_constraints,
                    self.batch_size,
                    self.feas_strategy,
                    self.fca_constraint,
                    self._params,
                    self.batched_strategy,
                    self.timings_dict,
                    use_reg_only=use_reg_only,
                )
            elif self.acquisition_optimizer_kind == "genetic":
                acquisition_optimizer = GeneticOptimizer(
                    self.params_obj,
                    self.acquisition_type,
                    self.acqf,
                    self.known_constraints,
                    self.batch_size,
                    self.feas_strategy,
                    self.fca_constraint,
                    self._params,
                    self.timings_dict,
                    use_reg_only=use_reg_only,
                )

            return_params = acquisition_optimizer.optimize()

        return return_params

    def get_aqcf_min_max(
        self,
        reg_model: gpytorch.models.ExactGP,
        f_best_scaled: torch.Tensor,
        num_samples: int = 3000,
    ) -> Tuple[int, int]:
        """computes the min and max value of the acquisition function without
        the feasibility contribution. These values will be used to approximately
        normalize the acquisition function
        """
        if self.acquisition_type == "ei":
            acqf = ExpectedImprovement(
                reg_model, f_best_scaled, objective=None, maximize=False
            )

        if self.acquisition_type == "qei":
            acqf = qExpectedImprovement(
                reg_model, f_best_scaled, objective=None, maximize=False
            )

        elif self.acquisition_type == "ucb":
            acqf = UpperConfidenceBound(
                reg_model,
                # beta=torch.tensor([0.2]).repeat(self.batch_size),
                beta=torch.tensor([1.0]).repeat(self.batch_size),
                objective=None,
                maximize=False,
            )

        elif self.acquisition_type == "lcb":
            acqf = LowerConfidenceBound(
                reg_model,
                # beta=torch.tensor([0.2]).repeat(self.batch_size),
                beta=torch.tensor([1.0]).repeat(self.batch_size),
                objective=None,
                maximize=False,
            )
        elif self.acquisition_type == "ucbv2":

            def acqf(X):
                posterior = self.reg_model.posterior(
                    X=X,
                )
                mean = posterior.mean.squeeze(-2).squeeze(
                    -1
                )  # removing redundant dimensions
                sigma = (
                    posterior.variance.clamp_min(1e-12).sqrt().view(mean.shape)
                )
                return -mean, sigma

        elif self.acquisition_type == "variance":
            acqf = VarianceBased(reg_model)

        elif self.acquisition_type == "general":
            # do not scale the acqf in this case
            # TODO is this OK?
            return 0.0, 1.0

        samples, _ = propose_randomly(
            num_samples,
            self.param_space,
            self.has_descriptors,
        )

        if (
            self.problem_type == "fully_categorical"
            and not self.has_descriptors
        ):
            # we dont scale the parameters if we have a fully one-hot-encoded representation
            pass
        else:
            # scale the parameters
            samples = forward_normalize(
                samples, self.params_obj._mins_x, self.params_obj._maxs_x
            )

        acqf_vals = acqf(
            torch.tensor(samples)
            .view(samples.shape[0], 1, samples.shape[-1])
            .double()
        )

        if not self.acquisition_type == "ucbv2":
            min_ = torch.amin(acqf_vals).item()
            max_ = torch.amax(acqf_vals).item()

            if np.abs(max_ - min_) < 1e-6:
                max_ = 1.0
                min_ = 0.0

            return min_, max_
        else:
            min_mean_ = torch.amin(acqf_vals[0]).item()
            max_mean_ = torch.amax(acqf_vals[0]).item()

            min_sigma_ = torch.amin(acqf_vals[1]).item()
            max_sigma_ = torch.amax(acqf_vals[1]).item()

            if np.abs(max_mean_ - min_mean_) < 1e-6:
                max_mean_ = 1.0
                min_mean_ = 0.0

            if np.abs(max_sigma_ - min_sigma_) < 1e-6:
                max_sigma_ = 1.0
                min_sigma_ = 0.0

            return (min_mean_, max_mean_), (min_sigma_, max_sigma_)<|MERGE_RESOLUTION|>--- conflicted
+++ resolved
@@ -25,11 +25,7 @@
 from olympus.campaigns import ParameterSpace
 
 from atlas import Logger
-<<<<<<< HEAD
-from atlas.acquisition.acqfs import (
-=======
 from atlas.acquisition_functions.acqfs import (
->>>>>>> 1e751157
     FeasibilityAwareEI,
     FeasibilityAwareGeneral,
     FeasibilityAwareLCB,
@@ -40,21 +36,12 @@
     VarianceBased,
     create_available_options,
 )
-<<<<<<< HEAD
-# from atlas.acquisition_optimizers.ac import (
-#     GeneticOptimizer,
-#     GradientOptimizer,
-# )
-from atlas.optimizers.base import BasePlanner
-from atlas.optimizers.gps import (
-=======
 from atlas.acquisition_optimizers import (
     GeneticOptimizer,
     GradientOptimizer,
 )
 from atlas.base.base import BasePlanner
 from atlas.gps.gps import (
->>>>>>> 1e751157
     CategoricalSingleTaskGP,
     ClassificationGPMatern,
 )
